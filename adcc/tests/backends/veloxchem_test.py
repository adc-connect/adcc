--- conflicted
+++ resolved
@@ -127,14 +127,10 @@
             assert_almost_equal(eri_perm, eri)
 
     def operators_test(self, scfdrv):
-<<<<<<< HEAD
         from adcc.backends.veloxchem import _determine_gauge_origin
         gauge_origins = ["origin", "mass_center", "charge_center"]
 
         # Test dipole
-=======
-        # Test electric dipole
->>>>>>> cc476112
         dipole_drv = vlx.ElectricDipoleIntegralsDriver(scfdrv.task.mpi_comm)
         dipole_drv.origin = tuple(np.zeros(3))
         dipole_mats = dipole_drv.compute(scfdrv.task.molecule,
@@ -145,23 +141,7 @@
         operator_import_from_ao_test(scfdrv, integrals,
                                      operator="electric_dipole")
 
-<<<<<<< HEAD
-        # Test nabla
-=======
-        # Test magnetic dipole
-        angmom_drv = AngularMomentumIntegralsDriver(scfdrv.task.mpi_comm)
-        angmom_drv.origin = tuple(np.zeros(3))
-        angmom_mats = angmom_drv.compute(scfdrv.task.molecule,
-                                         scfdrv.task.ao_basis)
-        integrals = (
-            0.5 * angmom_mats.x_to_numpy(), 0.5 * angmom_mats.y_to_numpy(),
-            0.5 * angmom_mats.z_to_numpy()
-        )
-        operator_import_from_ao_test(scfdrv, integrals,
-                                     operator="magnetic_dipole")
-
         # Test electric dipole velocity
->>>>>>> cc476112
         linmom_drv = LinearMomentumIntegralsDriver(scfdrv.task.mpi_comm)
         linmom_mats = linmom_drv.compute(scfdrv.task.molecule,
                                          scfdrv.task.ao_basis)

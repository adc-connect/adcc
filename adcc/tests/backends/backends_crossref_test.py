#!/usr/bin/env python3
## vi: tabstop=4 shiftwidth=4 softtabstop=4 expandtab
## ---------------------------------------------------------------------
##
## Copyright (C) 2018 by the adcc authors
##
## This file is part of adcc.
##
## adcc is free software: you can redistribute it and/or modify
## it under the terms of the GNU General Public License as published
## by the Free Software Foundation, either version 3 of the License, or
## (at your option) any later version.
##
## adcc is distributed in the hope that it will be useful,
## but WITHOUT ANY WARRANTY; without even the implied warranty of
## MERCHANTABILITY or FITNESS FOR A PARTICULAR PURPOSE.  See the
## GNU General Public License for more details.
##
## You should have received a copy of the GNU General Public License
## along with adcc. If not, see <http://www.gnu.org/licenses/>.
##
## ---------------------------------------------------------------------
import itertools
import pytest
import numpy as np
from numpy.testing import assert_allclose

import adcc
import adcc.backends
from adcc.misc import assert_allclose_signfix

from .testing import cached_backend_hf
from .. import testcases

# molsturm is super slow
backends = [b for b in adcc.backends.available() if b != "molsturm"]
backends_with_gauge_origin = ["pyscf", "veloxchem"]

h2o = testcases.get_by_filename("h2o_sto3g", "h2o_def2tzvp")
h2o_cases = [(case.file_name, c) for case in h2o for c in case.cases]

methox = testcases.get_by_filename(
    "r2methyloxirane_sto3g", "r2methyloxirane_ccpvdz"
)
methox_cases = [(case.file_name, c) for case in methox for c in case.cases]

ch2nh2 = testcases.get_by_filename("ch2nh2_sto3g", "ch2nh2_ccpvdz")
ch2nh2_cases = [(case.file_name, c) for case in ch2nh2 for c in case.cases]


@pytest.mark.skipif(len(backends) < 2,
                    reason="Need at least two available backends for cross "
                    "reference test.")
class TestCrossReferenceBackends:

    @pytest.mark.parametrize("system,case", h2o_cases)
    def test_adc2_h2o(self, system, case):
        system = testcases.get_by_filename(system).pop()
        # Veloxchem does not support f-functions.
        # Define local variable to track which backends should be tested.
        if "veloxchem" in backends and system.basis == "def2-tzvp":
            backends_test = [b for b in backends if b != "veloxchem"]
        else:
            backends_test = [b for b in backends]
        if len(backends_test) < 2:
            pytest.skip("Veloxchem does not support f-functions. "
                        "Not enough backends available.")

        # fewer states available for fc-fv-cvs
        n_states = 5
        if "fc" in case and "fv" in case and "cvs" in case:
            n_states = 4

        method = "cvs-adc2" if "cvs" in case else "adc2"
        core_orbitals = system.core_orbitals if "cvs" in case else None
        frozen_core = system.frozen_core if "fc" in case else None
        frozen_virtual = system.frozen_virtual if "fv" in case else None

        results = {}
        for b in backends_test:
            scfres = cached_backend_hf(b, system, conv_tol=1e-10)
            results[b] = adcc.run_adc(
                scfres, method=method, n_singlets=n_states, conv_tol=1e-9,
                core_orbitals=core_orbitals, frozen_core=frozen_core,
                frozen_virtual=frozen_virtual
            )
            assert results[b].converged
        compare_adc_results(results, 5e-8)

    @pytest.mark.parametrize("system,case", methox_cases)
    def test_adc2_r2methyloxirane(self, system, case):
        system = testcases.get_by_filename(system).pop()
        # Veloxchem not available for (R)-2-Methyloxirane.
        # Define local variable to track which backends should be tested.
        if "veloxchem" in backends:
            backends_test = [b for b in backends if b != "veloxchem"]
        else:
            backends_test = [b for b in backends]
        if len(backends_test) < 2:
            pytest.skip("Veloxchem not available for (R)-2-Methyloxirane. "
                        "Not enough backends available.")
        method = "cvs-adc2" if "cvs" in case else "adc2"
        core_orbitals = system.core_orbitals if "cvs" in case else None
        frozen_core = system.frozen_core if "fc" in case else None
        frozen_virtual = system.frozen_virtual if "fv" in case else None

        results = {}
        for b in backends_test:
            scfres = cached_backend_hf(b, system, conv_tol=1e-10)
            results[b] = adcc.run_adc(
                scfres, method=method, n_singlets=3, conv_tol=1e-8,
                core_orbitals=core_orbitals, frozen_core=frozen_core,
                frozen_virtual=frozen_virtual
            )
            assert results[b].converged
        compare_adc_results(results, 5e-7)

    @pytest.mark.parametrize("system,case", ch2nh2_cases)
    def test_adc2_uhf_ch2nh2(self, system, case):
        system = testcases.get_by_filename(system).pop()
        method = "cvs-adc2" if "cvs" in case else "adc2"
        core_orbitals = system.core_orbitals if "cvs" in case else None
        frozen_core = system.frozen_core if "fc" in case else None
        frozen_virtual = system.frozen_virtual if "fv" in case else None

        results = {}
        for b in backends:
            scfres = cached_backend_hf(b, system, conv_tol=1e-10)
            results[b] = adcc.run_adc(
                scfres, method=method, n_states=5, conv_tol=1e-9,
                core_orbitals=core_orbitals, frozen_core=frozen_core,
                frozen_virtual=frozen_virtual
            )
            assert results[b].converged
        compare_adc_results(results, 5e-7)

    @pytest.mark.parametrize("system", h2o, ids=[case.file_name for case in h2o])
    def test_hf_properties(self, system: testcases.TestCase):
        # Veloxchem does not support f-functions.
        # Define local variable to track which backends should be tested.
        if "veloxchem" in backends and system.basis == "def2-tzvp":
            backends_test = [b for b in backends if b != "veloxchem"]
        else:
            backends_test = [b for b in backends]
        if len(backends_test) < 2:
            pytest.skip("Veloxchem does not support f-functions. "
                        "Not enough backends available.")
        results = {}
        for b in backends_test:
            results[b] = adcc.ReferenceState(cached_backend_hf(b, system))
        compare_hf_properties(results, 5e-9)


def compare_hf_properties(results, atol):
    for comb in itertools.combinations(results, r=2):
        refstate1 = results[comb[0]]
        refstate2 = results[comb[1]]

        # assert same gauge origins
        if len(set(comb) & set(backends_with_gauge_origin)) == 2:
            gauge_origins = ["origin", "mass_center", "charge_center"]
            for gauge_origin in gauge_origins:
                assert_allclose(refstate1.determine_gauge_origin(gauge_origin),
                                refstate2.determine_gauge_origin(gauge_origin),
                                atol=1e-5)

        assert_allclose(refstate1.nuclear_total_charge,
                        refstate2.nuclear_total_charge, atol=atol)
        assert_allclose(refstate1.nuclear_dipole,
                        refstate2.nuclear_dipole, atol=atol)

        if "electric_dipole" in refstate1.operators.available and \
           "electric_dipole" in refstate2.operators.available:
            assert_allclose(refstate1.dipole_moment,
                            refstate2.dipole_moment, atol=atol)


def compare_adc_results(adc_results, atol):
    for comb in itertools.combinations(adc_results, r=2):
        state1 = adc_results[comb[0]]
        state2 = adc_results[comb[1]]
        assert_allclose(
            state1.excitation_energy, state2.excitation_energy
        )
        # allow a deviation of 1 davidson iteration
        assert abs(state1.n_iter - state2.n_iter) <= 1

        blocks1 = state1.excitation_vector[0].blocks
        blocks2 = state2.excitation_vector[0].blocks
        assert blocks1 == blocks2
        for v1, v2 in zip(state1.excitation_vector, state2.excitation_vector):
            for block in blocks1:
                v1np = v1[block].to_ndarray()
                v2np = v2[block].to_ndarray()
                nonz_count1 = np.count_nonzero(np.abs(v1np) >= atol)
                if nonz_count1 == 0:
                    # Only zero elements in block.
                    continue

                assert_allclose(
                    np.abs(v1np), np.abs(v2np), atol=10 * atol,
                    err_msg="ADC vectors are not equal"
                            "in block {}".format(block)
                )

        def fix_signs(actual, desired, atol):
            fixed_signs = (
                np.sign(actual * (np.absolute(actual) > atol))
                * np.sign(desired * (np.absolute(desired) > atol))
            )
            for i in range(len(fixed_signs)):
                if 1 in fixed_signs[i]:
                    subs = 1
                elif -1 in fixed_signs[i]:
                    subs = -1
                else:
                    subs = np.nan
                # zero components are given the same sign as the others
                # if they are all zero, the sign is nan
                fixed_signs[i][fixed_signs[i] == 0] = subs
                assert (
                    np.all(fixed_signs[i] == 1)
                    or np.all(fixed_signs[i] == -1)
                    or np.all(np.isnan(fixed_signs[i]))
                )
            return fixed_signs

        def assert_allclose_signs(actual, desired):
            shape = actual.shape[1:]
            axis = tuple(range(1, len(shape) + 1))
            # the nan entries should not be compared
            idx_a = np.where(np.all(np.isnan(actual), axis=axis))
            actual_mod = actual.copy()
            for i in idx_a:
                actual_mod[i] = desired[i]
            idx_d = np.where(np.all(np.isnan(desired), axis=axis))
            desired_mod = desired.copy()
            for i in idx_d:
                desired_mod[i] = actual[i]
            np.testing.assert_allclose(actual_mod, desired_mod)

        fixed_signs = None
        # test properties
        # the signs of the transition moments can differ between different ADC
        # calculations (due to the eigenvectors), but this should be uniform for
        # all properties
        if "electric_dipole" in state1.operators.available and \
                "electric_dipole" in state2.operators.available:
            assert_allclose(state1.oscillator_strength,
                            state2.oscillator_strength, atol=atol)
            assert_allclose(state1.state_dipole_moment,
                            state2.state_dipole_moment, atol=atol)

            for i in range(len(state1.transition_dipole_moment)):
                assert_allclose_signfix(
                    state1.transition_dipole_moment[i],
                    state2.transition_dipole_moment[i],
                    atol=atol)
            fixed_signs_new = fix_signs(
                state1.transition_dipole_moment,
                state2.transition_dipole_moment,
                atol=atol
            )
            if fixed_signs is None:
                fixed_signs = fixed_signs_new
            else:
                assert_allclose_signs(fixed_signs_new, fixed_signs)

        if "electric_dipole_velocity" in state1.operators.available and \
                "electric_dipole_velocity" in state2.operators.available:
            assert_allclose(state1.oscillator_strength_velocity,
                            state2.oscillator_strength_velocity, atol=atol)
            for i in range(len(state1.transition_dipole_moment_velocity)):
                assert_allclose_signfix(
                    state1.transition_dipole_moment_velocity[i],
                    state2.transition_dipole_moment_velocity[i],
                    atol=atol)
            fixed_signs_new = fix_signs(
                state1.transition_dipole_moment_velocity,
                state2.transition_dipole_moment_velocity,
                atol=atol
            )
            if fixed_signs is None:
                fixed_signs = fixed_signs_new
            else:
                assert_allclose_signs(fixed_signs_new, fixed_signs)

        if "magnetic_dipole" in state1.operators.available and \
                "magnetic_dipole" in state2.operators.available:
            for i in range(len(state1.transition_magnetic_dipole_moment)):
                assert_allclose_signfix(
                    state1.transition_magnetic_dipole_moment[i],
                    state2.transition_magnetic_dipole_moment[i],
                    atol=atol)
            fixed_signs_new = fix_signs(
                state1.transition_magnetic_dipole_moment,
                state2.transition_magnetic_dipole_moment,
                atol=atol
            )
            if fixed_signs is None:
                fixed_signs = fixed_signs_new
            else:
                assert_allclose_signs(fixed_signs_new, fixed_signs)

        # Only in two backends the gauge origin selection is implemented.
        if len(set(comb) & set(backends_with_gauge_origin)) == 2:
            gauge_origins = ["origin", "mass_center", "charge_center"]
        else:
            gauge_origins = ["origin"]
        has_rotatory1 = all(op in state1.operators.available
                            for op
                            in ["magnetic_dipole", "electric_dipole_velocity"])
        has_rotatory2 = all(op in state2.operators.available
                            for op
                            in ["magnetic_dipole", "electric_dipole_velocity"])
        if has_rotatory1 and has_rotatory2:
<<<<<<< HEAD
            for gauge_origin in gauge_origins:
                # reduce the tolerance criteria for mass_center as there are diff.
                # isotropic mass values implemented in veloxchem and pyscf.
                if gauge_origin == "mass_center":
                    atol_tdm_mag = 2e-4
                else:
                    atol_tdm_mag = atol
                assert_allclose(state1.rotatory_strength(gauge_origin),
                                state2.rotatory_strength(gauge_origin), atol=atol)

                # Test the absolut values of transition magnetic dipole moments
                # to account for differences with different gauge origins.
                # (The rotatory strength is zero for achiral molecules.)
                assert_allclose(
                    abs(state1.transition_magnetic_dipole_moment(gauge_origin)),
                    abs(state2.transition_magnetic_dipole_moment(gauge_origin)),
                    atol=atol_tdm_mag)
=======
            assert_allclose(state1.rotatory_strength,
                            state2.rotatory_strength, atol=atol)

        has_rotatory_len1 = all(op in state1.operators.available
                                for op
                                in ["electric_dipole", "magnetic_dipole"])
        has_rotatory_len2 = all(op in state2.operators.available
                                for op
                                in ["electric_dipole", "magnetic_dipole"])
        if has_rotatory_len1 and has_rotatory_len2:
            assert_allclose(state1.rotatory_strength_length,
                            state2.rotatory_strength_length, atol=atol)
>>>>>>> cc476112
<|MERGE_RESOLUTION|>--- conflicted
+++ resolved
@@ -287,14 +287,14 @@
 
         if "magnetic_dipole" in state1.operators.available and \
                 "magnetic_dipole" in state2.operators.available:
-            for i in range(len(state1.transition_magnetic_dipole_moment)):
+            for i in range(len(state1.transition_magnetic_dipole_moment("origin"))):
                 assert_allclose_signfix(
-                    state1.transition_magnetic_dipole_moment[i],
-                    state2.transition_magnetic_dipole_moment[i],
+                    state1.transition_magnetic_dipole_moment("origin")[i],
+                    state2.transition_magnetic_dipole_moment("origin")[i],
                     atol=atol)
             fixed_signs_new = fix_signs(
-                state1.transition_magnetic_dipole_moment,
-                state2.transition_magnetic_dipole_moment,
+                state1.transition_magnetic_dipole_moment("origin"),
+                state2.transition_magnetic_dipole_moment("origin"),
                 atol=atol
             )
             if fixed_signs is None:
@@ -314,7 +314,6 @@
                             for op
                             in ["magnetic_dipole", "electric_dipole_velocity"])
         if has_rotatory1 and has_rotatory2:
-<<<<<<< HEAD
             for gauge_origin in gauge_origins:
                 # reduce the tolerance criteria for mass_center as there are diff.
                 # isotropic mass values implemented in veloxchem and pyscf.
@@ -323,18 +322,8 @@
                 else:
                     atol_tdm_mag = atol
                 assert_allclose(state1.rotatory_strength(gauge_origin),
-                                state2.rotatory_strength(gauge_origin), atol=atol)
-
-                # Test the absolut values of transition magnetic dipole moments
-                # to account for differences with different gauge origins.
-                # (The rotatory strength is zero for achiral molecules.)
-                assert_allclose(
-                    abs(state1.transition_magnetic_dipole_moment(gauge_origin)),
-                    abs(state2.transition_magnetic_dipole_moment(gauge_origin)),
-                    atol=atol_tdm_mag)
-=======
-            assert_allclose(state1.rotatory_strength,
-                            state2.rotatory_strength, atol=atol)
+                                state2.rotatory_strength(gauge_origin),
+                                atol=atol_tdm_mag)
 
         has_rotatory_len1 = all(op in state1.operators.available
                                 for op
@@ -343,6 +332,13 @@
                                 for op
                                 in ["electric_dipole", "magnetic_dipole"])
         if has_rotatory_len1 and has_rotatory_len2:
-            assert_allclose(state1.rotatory_strength_length,
-                            state2.rotatory_strength_length, atol=atol)
->>>>>>> cc476112
+            for gauge_origin in gauge_origins:
+                # reduce the tolerance criteria for mass_center as there are diff.
+                # isotropic mass values implemented in veloxchem and pyscf.
+                if gauge_origin == "mass_center":
+                    atol_tdm_mag = 2e-4
+                else:
+                    atol_tdm_mag = atol
+                assert_allclose(state1.rotatory_strength_length(gauge_origin),
+                                state2.rotatory_strength_length(gauge_origin),
+                                atol=atol_tdm_mag)
#!/usr/bin/env python3
## vi: tabstop=4 shiftwidth=4 softtabstop=4 expandtab
## ---------------------------------------------------------------------
##
## Copyright (C) 2018 by the adcc authors
##
## This file is part of adcc.
##
## adcc is free software: you can redistribute it and/or modify
## it under the terms of the GNU General Public License as published
## by the Free Software Foundation, either version 3 of the License, or
## (at your option) any later version.
##
## adcc is distributed in the hope that it will be useful,
## but WITHOUT ANY WARRANTY; without even the implied warranty of
## MERCHANTABILITY or FITNESS FOR A PARTICULAR PURPOSE.  See the
## GNU General Public License for more details.
##
## You should have received a copy of the GNU General Public License
## along with adcc. If not, see <http://www.gnu.org/licenses/>.
##
## ---------------------------------------------------------------------
import pytest
import numpy as np
from numpy.testing import assert_allclose

from adcc.State2States import State2States
from adcc.backends import run_hf
from adcc.misc import assert_allclose_signfix
from adcc import run_adc, AdcMethod

from .testdata_cache import testdata_cache
from . import testcases


# The density matrices are already tested in state_densities_test.py
# -> here we only want to test the contraction of the densities with
#    the operator matrices
# -> independent of method, case (gen/cvs/fc/fv) and kind (singlet/triplet)
# Actually, the tests should also be independent of the systems, because
# we only load some already tested density and contract it with some operator.
methods = ["adc2"]
generators = ["adcman", "adcc"]

test_cases = testcases.get_by_filename(
    "h2o_sto3g", "h2o_def2tzvp", "cn_sto3g", "cn_ccpvdz", "hf_631g"
)
cases = [(case.file_name, "gen", kind)
         for case in test_cases
         for kind in ["singlet", "any", "spin_flip"] if kind in case.kinds.pp]
gauge_origins = ["origin", "mass_center", "charge_center"]


@pytest.mark.parametrize("method", methods)
class TestProperties:
    @pytest.mark.parametrize("generator", generators)
    @pytest.mark.parametrize("system,case,kind", cases)
    def test_transition_dipole_moments(self, system: str, case: str, kind: str,
                                       method: str, generator: str):
        if "cvs" in case and AdcMethod(method).level == 0 and generator == "adcman":
            pytest.skip("No CVS-ADC(0) adcman reference data available.")

        refdata = testdata_cache._load_data(
            system=system, method=method, case=case, source=generator
        )[kind]
        state = testdata_cache._make_mock_adc_state(
            system=system, method=method, case=case, kind=kind, source=generator
        )

        res_tdms = state.transition_dipole_moment
        refevals = refdata["eigenvalues"]
        # should be zero by spin symmetry. adcman does not compute the transition
        # dipoles in this case
        if generator == "adcman" and kind == "triplet":
            ref_tdms = [np.array([0., 0., 0.]) for _ in range(len(refevals))]
        else:
            ref_tdms = refdata["transition_dipole_moments"]

        n_ref = len(state.excitation_vector)
        for i in range(n_ref):
            res_tdm = res_tdms[i]
            ref_tdm = ref_tdms[i]
            assert state.excitation_energy[i] == refevals[i]
            res_tdm_norm = np.sum(res_tdm * res_tdm)
            ref_tdm_norm = np.sum(ref_tdm * ref_tdm)
            assert res_tdm_norm == pytest.approx(ref_tdm_norm, abs=1e-5)
            assert_allclose_signfix(res_tdm, ref_tdm, atol=1e-5)

    @pytest.mark.parametrize("generator", generators)
    @pytest.mark.parametrize("system,case,kind", cases)
    def test_oscillator_strengths(self, system: str, case: str, kind: str,
                                  method: str, generator: str):
        if "cvs" in case and AdcMethod(method).level == 0 and generator == "adcman":
            pytest.skip("No CVS-ADC(0) adcman reference data available.")

        refdata = testdata_cache._load_data(
            system=system, method=method, case=case, source=generator
        )[kind]
        state = testdata_cache._make_mock_adc_state(
            system=system, method=method, case=case, kind=kind, source=generator
        )

        res_oscs = state.oscillator_strength
        refevals = refdata["eigenvalues"]
        # should be zero by spin symmetry. adcman does not compute the oscillator
        # strength in this case
        if generator == "adcman" and kind == "triplet":
            ref_tdms = [0 for _ in range(len(refevals))]
        else:
            ref_tdms = refdata["transition_dipole_moments"]

        n_ref = len(state.excitation_vector)
        for i in range(n_ref):
            assert state.excitation_energy[i] == refevals[i]
            ref_tdm_norm = np.sum(ref_tdms[i] * ref_tdms[i])
            assert (
                res_oscs[i] == pytest.approx(2. / 3. * ref_tdm_norm * refevals[i])
            )

    @pytest.mark.parametrize("generator", generators)
    @pytest.mark.parametrize("system,case,kind", cases)
    def test_state_dipole_moments(self, system: str, case: str, kind: str,
                                  method: str, generator: str):
        if "cvs" in case and AdcMethod(method).level == 0 and generator == "adcman":
            pytest.skip("No CVS-ADC(0) adcman reference data available.")

        refdata = testdata_cache._load_data(
            system=system, method=method, case=case, source=generator
        )[kind]
        state = testdata_cache._make_mock_adc_state(
            system=system, method=method, case=case, kind=kind, source=generator
        )

        res_dms = state.state_dipole_moment
        n_ref = len(state.excitation_vector)
        assert_allclose(res_dms, refdata["state_dipole_moments"][:n_ref], atol=1e-4)

    # CVS-ADC state2state tdm not implemented
    @pytest.mark.parametrize("generator", generators)
    @pytest.mark.parametrize("system,case,kind", [c for c in cases
                                                  if "cvs" not in c[1]])
    def test_state2state_transition_dipole_moments(self, system: str, case: str,
                                                   kind: str, method: str,
                                                   generator: str):
        refdata = testdata_cache._load_data(
            system=system, method=method, case=case, source=generator
        )[kind]
        state = testdata_cache._make_mock_adc_state(
            system=system, method=method, case=case, kind=kind, source=generator
        )

        refevals = refdata["eigenvalues"]
        if len(refevals) < 2:
            pytest.skip("Less than two states available.")

        state_to_state = refdata["state_to_state"]
        for i in range(len(state.excitation_vector) - 1):
            assert state.excitation_energy[i] == refevals[i]
            fromi_ref = state_to_state[f"from_{i}"]["transition_dipole_moments"]

            state2state = State2States(state, initial=i)
            for ii, j in enumerate(range(i + 1, state.size)):
                assert state.excitation_energy[j] == refevals[j]
                assert_allclose_signfix(state2state.transition_dipole_moment[ii],
                                        fromi_ref[ii], atol=1e-4)

    @pytest.mark.parametrize("case", ["gen", "cvs"])
    def test_magnetic_transition_dipole_moments_z_component(self, method: str,
                                                            case: str):
        backend = ""
        xyz = """
            C 0 0 0
            O 0 0 2.7023
        """
        basis = "sto-3g"
        scfres = run_hf(backend, xyz, basis)

        if "cvs" in case:
            if "cvs" not in method:
                method = f"cvs-{method}"
            state = run_adc(scfres, method=method, n_singlets=5, core_orbitals=2)
        else:
            state = run_adc(scfres, method=method, n_singlets=10)
        tdms = state.transition_magnetic_dipole_moment("origin")

        # For linear molecules lying on the z-axis, the z-component must be zero
        for tdm in tdms:
            assert tdm[2] < 1e-10

    # Only adcc reference data available.
    @pytest.mark.parametrize("system,case,kind", cases)
    def test_magnetic_transition_dipole_moments(self, system: str, case: str,
                                                kind: str, method: str):
        refdata = testdata_cache._load_data(
            system=system, method=method, case=case, source="adcc"
        )[kind]
        state = testdata_cache._make_mock_adc_state(
            system=system, method=method, case=case, kind=kind, source="adcc"
        )
<<<<<<< HEAD
        for g_origin in gauge_origins:
            res_dms = state.transition_magnetic_dipole_moment(g_origin)
            n_ref = len(state.excitation_vector)
            assert_allclose(
                res_dms,
                refdata[f"transition_magnetic_dipole_moments_{g_origin}"][:n_ref],
=======

        res_dms = state.transition_magnetic_dipole_moment
        n_ref = len(state.excitation_vector)
        for i in range(n_ref):
            assert_allclose_signfix(
                res_dms[i], refdata["transition_magnetic_dipole_moments"][i],
>>>>>>> cc476112
                atol=1e-4
            )

    # Only adcc reference data available.
    @pytest.mark.parametrize("system,case,kind", cases)
    def test_transition_dipole_moments_velocity(self, system: str, case: str,
                                                kind: str, method: str):
        refdata = testdata_cache._load_data(
            system=system, method=method, case=case, source="adcc"
        )[kind]
        state = testdata_cache._make_mock_adc_state(
            system=system, method=method, case=case, kind=kind, source="adcc"
        )

        res_dms = state.transition_dipole_moment_velocity
        n_ref = len(state.excitation_vector)
        for i in range(n_ref):
            assert_allclose_signfix(
                res_dms[i], refdata["transition_dipole_moments_velocity"][i],
                atol=1e-4
            )

    # Only adcc reference data available.
    @pytest.mark.parametrize("system,case,kind", cases)
    def test_transition_quadrupole_moments(self, system: str, case: str,
                                           kind: str, method: str):
        refdata = testdata_cache._load_data(
            system=system, method=method, case=case, source="adcc"
        )[kind]
        state = testdata_cache._make_mock_adc_state(
            system=system, method=method, case=case, kind=kind, source="adcc"
        )
        for g_origin in gauge_origins:
            res_dms = state.transition_quadrupole_moment(g_origin)
            n_ref = len(state.excitation_vector)
            assert_allclose(
                res_dms,
                refdata[f"transition_quadrupole_moments_{g_origin}"][:n_ref],
                atol=1e-4
            )

    # Only adcc reference data available.
    @pytest.mark.parametrize("system,case,kind", cases)
    def test_rotatory_strengths(self, system: str, case: str, kind: str,
                                method: str):
        refdata = testdata_cache._load_data(
            system=system, method=method, case=case, source="adcc"
        )[kind]
        state = testdata_cache._make_mock_adc_state(
            system=system, method=method, case=case, kind=kind, source="adcc"
        )

        for g_origin in gauge_origins:
            res_rots = state.rotatory_strength(g_origin)
            ref_tmdm = refdata[f"transition_magnetic_dipole_moments_{g_origin}"]
            ref_tdmvel = refdata["transition_dipole_moments_velocity"]
            refevals = refdata["eigenvalues"]
            n_ref = len(state.excitation_vector)
            for i in range(n_ref):
                assert state.excitation_energy[i] == refevals[i]
                ref_dot = np.dot(ref_tmdm[i], ref_tdmvel[i])
                assert res_rots[i] == pytest.approx(ref_dot / refevals[i])<|MERGE_RESOLUTION|>--- conflicted
+++ resolved
@@ -197,23 +197,19 @@
         state = testdata_cache._make_mock_adc_state(
             system=system, method=method, case=case, kind=kind, source="adcc"
         )
-<<<<<<< HEAD
         for g_origin in gauge_origins:
             res_dms = state.transition_magnetic_dipole_moment(g_origin)
             n_ref = len(state.excitation_vector)
-            assert_allclose(
-                res_dms,
-                refdata[f"transition_magnetic_dipole_moments_{g_origin}"][:n_ref],
-=======
+            for i in range(n_ref):
+                assert_allclose_signfix(
+                    res_dms[i],
+                    refdata[f"transition_magnetic_dipole_moments_{g_origin}"][i],
+                    atol=1e-4
+                )
 
         res_dms = state.transition_magnetic_dipole_moment
         n_ref = len(state.excitation_vector)
-        for i in range(n_ref):
-            assert_allclose_signfix(
-                res_dms[i], refdata["transition_magnetic_dipole_moments"][i],
->>>>>>> cc476112
-                atol=1e-4
-            )
+        
 
     # Only adcc reference data available.
     @pytest.mark.parametrize("system,case,kind", cases)

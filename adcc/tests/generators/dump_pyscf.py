--- conflicted
+++ resolved
@@ -225,33 +225,15 @@
         data["magnetic_moments"]["mag_1_origin"] = (
             -0.5 * scfres.mol.intor('int1e_cg_irxp', comp=3, hermi=2)
         )
-<<<<<<< HEAD
         
-=======
-        data["derivatives"]["nabla_origin"] = (
-            scfres.mol.intor('int1e_ipovlp', comp=3, hermi=2)
-        )
->>>>>>> cc476112
     with scfres.mol.with_common_orig(mass_center):
         data["magnetic_moments"]["mag_1_mass_center"] = (
             -0.5 * scfres.mol.intor('int1e_cg_irxp', comp=3, hermi=2)
         )
-<<<<<<< HEAD
-=======
-        data["derivatives"]["nabla_mass_center"] = (
-            scfres.mol.intor('int1e_ipovlp', comp=3, hermi=2)
-        )
->>>>>>> cc476112
     with scfres.mol.with_common_orig(charge_center):
         data["magnetic_moments"]["mag_1_charge_center"] = (
             -0.5 * scfres.mol.intor('int1e_cg_irxp', comp=3, hermi=2)
         )
-<<<<<<< HEAD
-=======
-        data["derivatives"]["nabla_charge_center"] = (
-            scfres.mol.intor('int1e_ipovlp', comp=3, hermi=2)
-        )
->>>>>>> cc476112
 
     hdf5io.emplace_dict(data, hdf5_file, compression="gzip")
     hdf5_file.attrs["backend"] = "pyscf"

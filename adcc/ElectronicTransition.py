#!/usr/bin/env python3
## vi: tabstop=4 shiftwidth=4 softtabstop=4 expandtab
## ---------------------------------------------------------------------
##
## Copyright (C) 2020 by the adcc authors
##
## This file is part of adcc.
##
## adcc is free software: you can redistribute it and/or modify
## it under the terms of the GNU General Public License as published
## by the Free Software Foundation, either version 3 of the License, or
## (at your option) any later version.
##
## adcc is distributed in the hope that it will be useful,
## but WITHOUT ANY WARRANTY; without even the implied warranty of
## MERCHANTABILITY or FITNESS FOR A PARTICULAR PURPOSE.  See the
## GNU General Public License for more details.
##
## You should have received a copy of the GNU General Public License
## along with adcc. If not, see <http://www.gnu.org/licenses/>.
##
## ---------------------------------------------------------------------
import warnings
import numpy as np

from .misc import cached_property, requires_module
from .timings import Timer, timed_member_call
from .visualisation import ExcitationSpectrum
from .OneParticleOperator import product_trace
from .AdcMethod import AdcMethod

from scipy import constants
from .Excitation import mark_excitation_property
from .solver.SolverStateBase import EigenSolverStateBase


class ElectronicTransition:
    def __init__(self, data, method=None, property_method=None):
        """Construct an ElectronicTransition class from some data obtained
        from an interative solver or another :class:`ElectronicTransition`
        object.

        Parameters
        ----------
        data
            Any kind of iterative solver state. Typically derived off
            a :class:`solver.EigenSolverStateBase`.
        method : str, optional
            Provide an explicit method parameter if data contains none.
        property_method : str, optional
            Provide an explicit method for property calculations to
            override the automatic selection.
        """
        self.matrix = data.matrix
        self.ground_state = self.matrix.ground_state
        self.reference_state = self.matrix.ground_state.reference_state
        self.operators = self.reference_state.operators

        # List of all the objects which have timers (do not yet collect
        # timers, since new times might be added implicitly at a later point)
        self._property_timer = Timer()
        self._timed_objects = [("", self.reference_state),
                               ("adcmatrix", self.matrix),
                               ("mp", self.ground_state),
                               ("intermediates", self.matrix.intermediates)]
        if hasattr(data, "timer"):
            datakey = getattr(data, "algorithm", data.__class__.__name__)
            self._timed_objects.append((datakey, data))

        # Copy some optional attributes
        for optattr in ["converged", "spin_change", "kind", "n_iter"]:
            if hasattr(data, optattr):
                setattr(self, optattr, getattr(data, optattr))

        self.method = getattr(data, "method", method)
        if self.method is None:
            self.method = self.matrix.method
        if not isinstance(self.method, AdcMethod):
            self.method = AdcMethod(self.method)
        if property_method is None:
            if self.method.level < 3:
                property_method = self.method
            else:
                # Auto-select ADC(2) properties for ADC(3) calc
                property_method = self.method.at_level(2)
        elif not isinstance(property_method, AdcMethod):
            property_method = AdcMethod(property_method)
        self._property_method = property_method

        # Special stuff for special solvers
        if isinstance(data, EigenSolverStateBase):
            self._excitation_vector = data.eigenvectors
            self._excitation_energy_uncorrected = data.eigenvalues
            self.residual_norm = data.residual_norms
        else:
            if hasattr(data, "eigenvalues"):
                self._excitation_energy_uncorrected = data.eigenvalues
            if hasattr(data, "eigenvectors"):
                self._excitation_vector = data.eigenvectors
            # if both excitation_energy and excitation_energy_uncorrected
            # are present, the latter one has priority
            if hasattr(data, "excitation_energy"):
                self._excitation_energy_uncorrected = \
                    data.excitation_energy.copy()
            if hasattr(data, "excitation_energy_uncorrected"):
                self._excitation_energy_uncorrected =\
                    data.excitation_energy_uncorrected.copy()
            if hasattr(data, "excitation_vector"):
                self._excitation_vector = data.excitation_vector

        # Collect all excitation energy corrections
        self._excitation_energy = self._excitation_energy_uncorrected.copy()

    def __len__(self):
        return self.size

    @property
    def size(self):
        return self._excitation_energy.size

    @property
    def timer(self):
        """Return a cumulative timer collecting timings from the calculation"""
        ret = Timer()
        for key, obj in self._timed_objects:
            ret.attach(obj.timer, subtree=key)
        ret.attach(self._property_timer, subtree="properties")
        ret.time_construction = self.reference_state.timer.time_construction
        return ret

    @property
    def property_method(self):
        """The method used to evaluate ADC properties"""
        return self._property_method

    @property
    @mark_excitation_property()
    def excitation_energy(self):
        """Excitation energies including all corrections in atomic units"""
        return self._excitation_energy

    @property
    @mark_excitation_property()
    def excitation_energy_uncorrected(self):
        """Excitation energies without any corrections in atomic units"""
        return self._excitation_energy_uncorrected

    @property
    @mark_excitation_property()
    def excitation_vector(self):
        """List of excitation vectors"""
        return self._excitation_vector

    @cached_property
    @mark_excitation_property()
    @timed_member_call(timer="_property_timer")
    def transition_dipole_moment(self):
        """List of transition dipole moments of all computed states"""
        if self.property_method.level == 0:
            warnings.warn("ADC(0) transition dipole moments are known to be "
                          "faulty in some cases.")
        dipole_integrals = self.operators.electric_dipole
        return np.array([
            [product_trace(comp, tdm) for comp in dipole_integrals]
            for tdm in self.transition_dm
        ])

    @cached_property
    @mark_excitation_property()
    @timed_member_call(timer="_property_timer")
    def transition_dipole_moment_velocity(self):
        """List of transition dipole moments in the
        velocity gauge of all computed states"""
        if self.property_method.level == 0:
            warnings.warn("ADC(0) transition velocity dipole moments "
                          "are known to be faulty in some cases.")
        dipole_integrals = self.operators.electric_dipole_velocity
        return np.array([
            [product_trace(comp, tdm) for comp in dipole_integrals]
            for tdm in self.transition_dm
        ])

    @mark_excitation_property()
    @timed_member_call(timer="_property_timer")
    def transition_magnetic_dipole_moment(self, gauge_origin=[0.0, 0.0, 0.0]):
        """List of transition magnetic dipole moments of all computed states"""
        if self.property_method.level == 0:
            warnings.warn("ADC(0) transition magnetic dipole moments "
                          "are known to be faulty in some cases.")
        mag_dipole_integrals = self.operators.magnetic_dipole(gauge_origin)
        return np.array([
            [product_trace(comp, tdm) for comp in mag_dipole_integrals]
            for tdm in self.transition_dm
        ])

    @mark_excitation_property()
    @timed_member_call(timer="_property_timer")
    def transition_quadrupole_moment(self, gauge_origin=[0.0, 0.0, 0.0]):
        """List of transition quadrupole moments of all computed states"""
        if self.property_method.level == 0:
            warnings.warn("ADC(0) transition quadrupole moments are known to be "
                          "faulty in some cases.")
        quadrupole_integrals = self.operators.electric_quadrupole(gauge_origin)
        return np.array([[
            [product_trace(quad1, tdm) for quad1 in quad]
            for quad in quadrupole_integrals]
            for tdm in self.transition_dm
        ])

    @mark_excitation_property()
    @timed_member_call(timer="_property_timer")
    def transition_quadrupole_moment_velocity(self, gauge_origin=[0.0, 0.0, 0.0]):
        """List of transition quadrupole moments of all computed states"""
        if self.property_method.level == 0:
            warnings.warn("ADC(0) transition quadrupole moments are known to be "
                          "faulty in some cases.")
        quadrupole_integrals = \
            self.operators.electric_quadrupole_velocity(gauge_origin)
        return np.array([[
            [product_trace(quad1, tdm) for quad1 in quad]
            for quad in quadrupole_integrals]
            for tdm in self.transition_dm
        ])

    @cached_property
    @mark_excitation_property()
    def oscillator_strength(self):
        """List of oscillator strengths of all computed states"""
        return 2. / 3. * np.array([
            np.linalg.norm(tdm)**2 * np.abs(ev)
            for tdm, ev in zip(self.transition_dipole_moment,
                               self.excitation_energy)
        ])

    @cached_property
    @mark_excitation_property()
    def oscillator_strength_velocity(self):
        """List of oscillator strengths in velocity gauge of all computed states"""
        return 2. / 3. * np.array([
            np.linalg.norm(tdm)**2 / np.abs(ev)
            for tdm, ev in zip(self.transition_dipole_moment_velocity,
                               self.excitation_energy)
        ])

    @mark_excitation_property()
<<<<<<< HEAD
    def rotatory_strength(self, gauge_origin=[0.0, 0.0, 0.0]):
        """List of rotatory strengths of all computed states"""
=======
    def rotatory_strength(self):
        """List of rotatory strengths (in velocity gauge) of all computed states"""
>>>>>>> cc476112
        return np.array([
            np.dot(tdm, magmom) / ee
            for tdm, magmom, ee in zip(
                self.transition_dipole_moment_velocity,
                self.transition_magnetic_dipole_moment(gauge_origin),
                self.excitation_energy)
        ])

    @cached_property
    @mark_excitation_property()
    def rotatory_strength_length(self):
        """List of rotatory strengths in length gauge of all computed states"""
        return np.array([
            -1.0 * np.dot(tdm, magmom)
            for tdm, magmom in zip(self.transition_dipole_moment,
                                   self.transition_magnetic_dipole_moment)
        ])

    @property
    @mark_excitation_property()
    def cross_section(self):
        """List of one-photon absorption cross sections of all computed states"""
        # TODO Source?
        fine_structure = constants.fine_structure
        fine_structure_au = 1 / fine_structure
        prefac = 2.0 * np.pi ** 2 / fine_structure_au
        return prefac * self.oscillator_strength

    @requires_module("matplotlib")
    def plot_spectrum(self, broadening="lorentzian", xaxis="eV",
                      yaxis="cross_section", width=0.01, **kwargs):
        """One-shot plotting function for the spectrum generated by all states
        known to this class.

        Makes use of the :class:`adcc.visualisation.ExcitationSpectrum` class
        in order to generate and format the spectrum to be plotted, using
        many sensible defaults.

        Parameters
        ----------
        broadening : str or None or callable, optional
            The broadening type to used for the computed excitations.
            A value of None disables broadening any other value is passed
            straight to
            :func:`adcc.visualisation.ExcitationSpectrum.broaden_lines`.
        xaxis : str
            Energy unit to be used on the x-Axis. Options:
            ["eV", "au", "nm", "cm-1"]
        yaxis : str
            Quantity to plot on the y-Axis. Options are "cross_section",
            "osc_strength", "dipole" (plots norm of transition dipole),
            "rotational_strength" (ECD spectrum with rotational strength)
        width : float, optional
            Gaussian broadening standard deviation or Lorentzian broadening
            gamma parameter. The value should be given in atomic units
            and will be converted to the unit of the energy axis.
        """
        from matplotlib import pyplot as plt
        if xaxis == "eV":
            eV = constants.value("Hartree energy in eV")
            energies = self.excitation_energy * eV
            width = width * eV
            xlabel = "Energy (eV)"
        elif xaxis in ["au", "Hartree", "a.u."]:
            energies = self.excitation_energy
            xlabel = "Energy (au)"
        elif xaxis == "nm":
            hc = constants.h * constants.c
            Eh = constants.value("Hartree energy")
            energies = hc / (self.excitation_energy * Eh) * 1e9
            xlabel = "Wavelength (nm)"
            if broadening is not None and not callable(broadening):
                raise ValueError("xaxis=nm and broadening enabled is "
                                 "not supported.")
        elif xaxis in ["cm-1", "cm^-1", "cm^{-1}"]:
            towvn = constants.value("hartree-inverse meter relationship") / 100
            energies = self.excitation_energy * towvn
            width = width * towvn
            xlabel = "Wavenumbers (cm^{-1})"
        else:
            raise ValueError("Unknown xaxis specifier: {}".format(xaxis))

        if yaxis in ["osc", "osc_strength", "oscillator_strength", "f"]:
            absorption = self.oscillator_strength
            ylabel = "Oscillator strengths (au)"
        elif yaxis in ["dipole", "dipole_norm", "μ"]:
            absorption = np.linalg.norm(self.transition_dipole_moment, axis=1)
            ylabel = "Modulus of transition dipole (au)"
        elif yaxis in ["cross_section", "σ"]:
            absorption = self.cross_section
            ylabel = "Cross section (au)"
        elif yaxis in ["rot", "rotational_strength", "rotatory_strength"]:
            absorption = self.rotatory_strength
            ylabel = "Rotatory strength (au)"
        else:
            raise ValueError("Unknown yaxis specifier: {}".format(yaxis))

        sp = ExcitationSpectrum(energies, absorption)
        sp.xlabel = xlabel
        sp.ylabel = ylabel
        if not broadening:
            plots = sp.plot(style="discrete", **kwargs)
        else:
            kwdisc = kwargs.copy()
            kwdisc.pop("label", "")
            plots = sp.plot(style="discrete", **kwdisc)

            kwargs.pop("color", "")
            sp_broad = sp.broaden_lines(width, shape=broadening)
            plots.extend(sp_broad.plot(color=plots[0].get_color(),
                                       style="continuous", **kwargs))

        if xaxis in ["nm"]:
            # Invert x axis
            plt.xlim(plt.xlim()[::-1])
        return plots<|MERGE_RESOLUTION|>--- conflicted
+++ resolved
@@ -182,7 +182,7 @@
 
     @mark_excitation_property()
     @timed_member_call(timer="_property_timer")
-    def transition_magnetic_dipole_moment(self, gauge_origin=[0.0, 0.0, 0.0]):
+    def transition_magnetic_dipole_moment(self, gauge_origin=(0.0, 0.0, 0.0)):
         """List of transition magnetic dipole moments of all computed states"""
         if self.property_method.level == 0:
             warnings.warn("ADC(0) transition magnetic dipole moments "
@@ -195,7 +195,7 @@
 
     @mark_excitation_property()
     @timed_member_call(timer="_property_timer")
-    def transition_quadrupole_moment(self, gauge_origin=[0.0, 0.0, 0.0]):
+    def transition_quadrupole_moment(self, gauge_origin=(0.0, 0.0, 0.0)):
         """List of transition quadrupole moments of all computed states"""
         if self.property_method.level == 0:
             warnings.warn("ADC(0) transition quadrupole moments are known to be "
@@ -209,7 +209,7 @@
 
     @mark_excitation_property()
     @timed_member_call(timer="_property_timer")
-    def transition_quadrupole_moment_velocity(self, gauge_origin=[0.0, 0.0, 0.0]):
+    def transition_quadrupole_moment_velocity(self, gauge_origin=(0.0, 0.0, 0.0)):
         """List of transition quadrupole moments of all computed states"""
         if self.property_method.level == 0:
             warnings.warn("ADC(0) transition quadrupole moments are known to be "
@@ -243,13 +243,8 @@
         ])
 
     @mark_excitation_property()
-<<<<<<< HEAD
-    def rotatory_strength(self, gauge_origin=[0.0, 0.0, 0.0]):
-        """List of rotatory strengths of all computed states"""
-=======
-    def rotatory_strength(self):
+    def rotatory_strength(self, gauge_origin=(0.0, 0.0, 0.0)):
         """List of rotatory strengths (in velocity gauge) of all computed states"""
->>>>>>> cc476112
         return np.array([
             np.dot(tdm, magmom) / ee
             for tdm, magmom, ee in zip(
@@ -258,14 +253,13 @@
                 self.excitation_energy)
         ])
 
-    @cached_property
-    @mark_excitation_property()
-    def rotatory_strength_length(self):
+    @mark_excitation_property()
+    def rotatory_strength_length(self, gauge_origin=(0.0, 0.0, 0.0)):
         """List of rotatory strengths in length gauge of all computed states"""
         return np.array([
             -1.0 * np.dot(tdm, magmom)
             for tdm, magmom in zip(self.transition_dipole_moment,
-                                   self.transition_magnetic_dipole_moment)
+                                   self.transition_magnetic_dipole_moment(gauge_origin))
         ])
 
     @property

--- conflicted
+++ resolved
@@ -76,6 +76,7 @@
     def __init__(self, matrix, enforce_spin_kind="singlet"):
         super().__init__(matrix)
         self.enforce_spin_kind = enforce_spin_kind
+        # Bool to distinguish IP/EA if 'spin_kind=='doublet'
         self.is_ip = (matrix.type == "ip")
 
     def symmetrise(self, new_vectors):
@@ -88,18 +89,12 @@
         for vec in new_vectors:
             # Only work on the doubles part
             # the other blocks are not yet implemented
-<<<<<<< HEAD
             # or nothing needs to be done ("ph"/"h"/"p" block)
-            if len(vec.keys()) > 1:
-                block = sorted(vec.keys())[1]
-=======
-            # or nothing needs to be done ("ph" block)
-            if "pphh" in vec.blocks:
->>>>>>> fcdfa103
+            if len(vec.blocks) > 1:
                 # TODO: Note that the "d" is needed here because the C++ side
                 #       does not yet understand ph/h/p and pphh/phh/pph
                 amplitude_vector_enforce_spin_kind(
-                        vec.get(block), "d", self.enforce_spin_kind, self.is_ip
+                        vec.get(vec.blocks[1]), "d", self.enforce_spin_kind, self.is_ip
                 )
 
         return new_vectors
